--- conflicted
+++ resolved
@@ -17,13 +17,6 @@
 
     name: str
     statement_directory: str
-<<<<<<< HEAD
-
-
-FORMAT_DATACLASSES = {
-    VERSION_LEGACY: FormatData(name=VERSION_LEGACY, statement_directory="problem_statement"),
-    VERSION_2023_07: FormatData(name=VERSION_2023_07, statement_directory="statement")
-=======
     statement_extensions: list[str]
     output_validator_directory: str
 
@@ -41,7 +34,6 @@
         statement_extensions=['md', 'tex'],
         output_validator_directory='output_validator',
     ),
->>>>>>> 733f88a5
 }
 FORMAT_DATACLASSES['2023-07'] = FORMAT_DATACLASSES[VERSION_2023_07]  # Accept non-draft version string too
 
