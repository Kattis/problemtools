--- conflicted
+++ resolved
@@ -20,47 +20,6 @@
     problembase = os.path.splitext(os.path.basename(problem))[0]
     destdir = string.Template(options.destdir).safe_substitute(problem=problembase)
     destfile = string.Template(options.destfile).safe_substitute(problem=problembase)
-<<<<<<< HEAD
-=======
-    imgbasedir = string.Template(options.imgbasedir).safe_substitute(problem=problembase)
-
-    if options.quiet:
-        plasTeX.Logging.disableLogging()
-    else:
-        plasTeX.Logging.getLogger().setLevel(getattr(logging, options.loglevel.upper()))
-        plasTeX.Logging.getLogger('status').setLevel(getattr(logging, options.loglevel.upper()))
-
-    texfile = problem
-    # Set up template if necessary
-    with template.Template(problem, language=options.language) as templ:
-        texfile = open(templ.get_file_name(), 'r')
-
-        origcwd = os.getcwd()
-
-        # Setup parser and renderer etc
-
-        tex = plasTeX.TeX.TeX(file=texfile)
-
-        ProblemsetMacros.init(tex)
-
-        tex.ownerDocument.config['general']['copy-theme-extras'] = options.css
-        if not options.headers:
-            tex.ownerDocument.userdata['noheaders'] = True
-        tex.ownerDocument.config['files']['filename'] = destfile
-        tex.ownerDocument.config['images']['filenames'] = 'img-$num(4)'
-        tex.ownerDocument.config['images']['enabled'] = False
-        tex.ownerDocument.config['images']['imager'] = 'none'
-        tex.ownerDocument.config['images']['base-url'] = imgbasedir
-        # tell plasTeX where to search for problemtools' built-in packages
-        tex.ownerDocument.config['general']['packages-dirs'] = [os.path.join(os.path.dirname(__file__), 'ProblemPlasTeX')]
-
-        renderer = ProblemRenderer()
-
-        if not options.quiet:
-            print('Parsing TeX source...')
-        doc = tex.parse()
-        texfile.close()
->>>>>>> 733f88a5
 
     # Go to destdir
     if destdir:
